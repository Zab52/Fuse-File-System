--- conflicted
+++ resolved
@@ -963,7 +963,7 @@
 	// TODO: release data block at location blockOffset including indirect blocks
 }
 
-static int my_hello_truncate(const char *path, off_t size) {
+static int refs_truncate(const char *path, off_t size) {
 
 	struct refs_inode *ino;
 
@@ -983,38 +983,19 @@
 		return ret;
 	}
 
-	ino = (struct refs_inode *) &(inode_table[inum]).inode;
-
-<<<<<<< HEAD
-	// Finding the desired inode number for the path
-	char * base = basename(path);
-	inum = find_child_inum(base, ino);
-
-	// Case where the inode doesn't exist for this path.
-	if (inum == -1) {
-		return -ENOENT;
-	}
-	
 	ino = (struct refs_inode *) &(inode_table[inum]).inode;
 	
 	if (ino->size == size) {
 		return 0;
 	}
 	
-=======
->>>>>>> 69e44b17
 	if (ino->size < size) {
 		int firstBlock = ino->size / BLOCK_SIZE;
 		int lastBlock = (size - 1) / BLOCK_SIZE;
 
 		int byteOffsetBegin = ino->size % BLOCK_SIZE;
-<<<<<<< HEAD
 		int byteOffsetEnd = (size - 1) % BLOCK_SIZE + 1;
-		
-=======
-		int byteOffsetEnd = (ino->size - 1) % BLOCK_SIZE + 1;
-
->>>>>>> 69e44b17
+
 		if (firstBlock == lastBlock) {
 			char *block = malloc(sizeof(char) * BLOCK_SIZE);
 
@@ -1031,7 +1012,6 @@
 			ext_read_blocks(blockBegin, 1, firstBlock, ino);
 			fill(blockBegin, byteOffsetBegin, BLOCK_SIZE - 1, 0);
 			ext_write_blocks(blockBegin, 1, firstBlock, ino);
-<<<<<<< HEAD
 			
 			int numMiddleBlocks = lastBlock - firstBlock + 1;
 			for (int i = 0; i < numMiddleBlocks; i++) {
@@ -1084,34 +1064,18 @@
 				
 				ext_release_data_block(ino, firstBlock + i + 1);
 				
-				ext_read_blocks(middleBlock, 1, firstBlock + i + 1, ino);
+				// ext_read_blocks(middleBlock, 1, firstBlock + i + 1, ino);
 				fill(middleBlock, 0, BLOCK_SIZE - 1, 0);
 				ext_write_blocks(middleBlock, 1, firstBlock + i + 1, ino);
 				
 				free(middleBlock);
-=======
-
+			}
+			
+			ext_release_data_block(ino, lastBlock);
+			
 			ext_read_blocks(blockEnd, 1, lastBlock, ino);
 			fill(blockEnd, 0, byteOffsetEnd - 1, 0);
 			ext_write_blocks(blockEnd, 1, lastBlock, ino);
-
-			int numMiddleBlocks = lastBlock - firstBlock + 1;
-			if (numMiddleBlocks > 0) {
-				char *blocksInTheMiddle = malloc(sizeof(char) * (BLOCK_SIZE * numMiddleBlocks));
-
-				ext_read_blocks(blocksInTheMiddle, numMiddleBlocks, firstBlock + 1, ino);
-				fill(blocksInTheMiddle, 0, BLOCK_SIZE * numMiddleBlocks - 1, 0);
-				ext_write_blocks(blocksInTheMiddle, numMiddleBlocks, firstBlock + 1, ino);
-
-				free(blocksInTheMiddle);
->>>>>>> 69e44b17
-			}
-			
-			ext_release_data_block(ino, lastBlock);
-			
-			ext_read_blocks(blockEnd, 1, lastBlock, ino);
-			fill(blockEnd, 0, byteOffsetEnd - 1, 0);
-			ext_write_blocks(blockEnd, 1, lastBlock, ino);
 			
 			free(blockBegin);
 			free(blockEnd);
@@ -1122,13 +1086,83 @@
 	return 0;
 }
 
-<<<<<<< HEAD
-static int my_hello_write(const char *path, const char *buf, size_t size,
+
+static int refs_write(const char *path, const char *buf, size_t size,
 		     off_t offset, struct fuse_file_info *fi)
 {
+/*
+	struct refs_inode *ino;
+
+	int ret = 0;
+	int inum = 0;
+
+	// Case where file doesn't have write mode.
+	if(refs_access(path, W_OK)){
+		return -EACCES;
+	}
+
+	// Getting the parent inode number of the path.
+	ret = get_path_inum((char *) path, &inum);
+
+	// Case where inodes doesn't exist for the parent path.
+	if (ret == -1) {
+		return ret;
+	}
+
+	ino = (struct refs_inode *) &(inode_table[inum]).inode;
 	
-}
-=======
+	if (size + offset >= ino->size) {
+		refs_truncate(path, size + offset);
+	}
+	
+	int firstBlock = offset / BLOCK_SIZE;
+	int lastBlock = (ino->size - 1) / BLOCK_SIZE;
+
+	int byteOffsetBegin = offset % BLOCK_SIZE;
+	int byteOffsetEnd = (ino->size - 1) % BLOCK_SIZE + 1;
+	=
+	if (firstBlock == lastBlock) {
+		char *block = malloc(sizeof(char) * BLOCK_SIZE);
+
+		ext_read_blocks(block, 1, firstBlock, ino);
+		fill(block, byteOffsetBegin, byteOffsetEnd - 1, 0);
+		ext_write_blocks(block, 1, firstBlock, ino);
+
+		free(block);
+	} else {
+
+		char *blockBegin = malloc(sizeof(char) * BLOCK_SIZE);
+		char *blockEnd = malloc(sizeof(char) * BLOCK_SIZE);
+
+		ext_read_blocks(blockBegin, 1, firstBlock, ino);
+		fill(blockBegin, byteOffsetBegin, BLOCK_SIZE - 1, 0);
+		ext_write_blocks(blockBegin, 1, firstBlock, ino);=
+		
+		int numMiddleBlocks = lastBlock - firstBlock + 1;
+		for (int i = 0; i < numMiddleBlocks; i++) {
+			char *middleBlock = malloc(sizeof(char) * (BLOCK_SIZE));
+			
+			ext_reserve_data_block(ino);
+			
+			fill(middleBlock, 0, BLOCK_SIZE - 1, 0);
+			ext_write_blocks(middleBlock, 1, firstBlock + i + 1, ino);
+			
+			free(middleBlock);
+		}
+		
+		ext_reserve_data_block(ino);
+		
+		ext_read_blocks(blockEnd, 1, lastBlock, ino);
+		fill(blockEnd, 0, byteOffsetEnd - 1, 0);
+		ext_write_blocks(blockEnd, 1, lastBlock, ino);
+		
+		free(blockBegin);
+		free(blockEnd);
+	}
+	*/
+	return 0;
+}
+
 /*
 // Helper function to determine whether or not a directory is empty. Returns
 // 1 if empty. Otherwise returns 0.
@@ -1368,8 +1402,6 @@
 static int refs_release(const char* path, struct fuse_file_info *fi) {
 	return 0;
 }
-
->>>>>>> 69e44b17
 
 
 // You should implement the functions that you need, but do so in a
@@ -1381,15 +1413,13 @@
 	.access = refs_access,
 	.mkdir = refs_mkdir,
 	.readdir	= refs_readdir,
-<<<<<<< HEAD
-	.truncate	= my_hello_truncate
-=======
+	.truncate	= refs_truncate
 	.mknod = refs_mknod,
 	.create = refs_create,
 	.release = refs_release,
 	.open = refs_open,
-	.rmdir = refs_rmdir
->>>>>>> 69e44b17
+	.rmdir = refs_rmdir,
+	.write		= refs_write,
 /*
 	.fgetattr	= NULL,
 	.access		= NULL,
@@ -1407,7 +1437,6 @@
 	.utimens	= NULL,
 	.open		= NULL,
 	.read		= NULL,
-	.write		= NULL,
 	.statfs		= NULL,
 	.release	= NULL,
 	.fsync		= NULL,
